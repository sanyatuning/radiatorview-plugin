--- conflicted
+++ resolved
@@ -255,16 +255,12 @@
 	}
 
 	public Boolean getQueued() {
-<<<<<<< HEAD
-        for (IViewEntry job : jobs) {
-            if (job.getQueued()) {
-                return true;
-            }
-        }
-        return false;
-=======
-		throw new UnsupportedOperationException();
->>>>>>> a62afdc6
+		for (IViewEntry job : jobs) {
+		    if (job.getQueued()) {
+		        return true;
+		    }
+		}
+		return false;
 	}
 
 	public boolean getStable() {
@@ -326,11 +322,11 @@
 	}
 
 	public boolean isNotBuilt() {
-        for (IViewEntry job : jobs) {
-            if (job.isNotBuilt()) {
-                return true;
-            }
-        }
-        return false;
+		for (IViewEntry job : jobs) {
+		    if (job.isNotBuilt()) {
+		        return true;
+		    }
+		}
+		return false;
 	}
 }