/*
 * Copyright (c) 1Spatial Group Ltd.
 */
package hudson.model;

import java.io.UnsupportedEncodingException;
import java.math.BigInteger;
import java.security.MessageDigest;
import java.security.NoSuchAlgorithmException;
import java.util.ArrayList;
import java.util.Collection;
import java.util.HashSet;
import java.util.Set;
import java.util.TreeSet;

import org.apache.commons.lang.StringUtils;
import org.apache.commons.lang.Validate;

/**
 * Details of a project to be shown on the radiator.
 */
public class ProjectViewEntry implements IViewEntry {
	private TreeSet<IViewEntry> jobs = new TreeSet<IViewEntry>(
			new EntryComparator());

	private String name;

	private TreeSet<IViewEntry> failing;

	private TreeSet<IViewEntry> completelyPassing;

	private TreeSet<IViewEntry> unstable;

	private int jobsHashCode = -1;

	public ProjectViewEntry(String name) {
		this.name = name;
	}

	public ProjectViewEntry() {

	}

	public TreeSet<IViewEntry> getClaimedBuilds() {
		TreeSet<IViewEntry> failing = new TreeSet<IViewEntry>(
				new EntryComparator());
		for (IViewEntry job : jobs) {
			if (job.getBroken() || job.getFailCount() > 0)
				if (job.isCompletelyClaimed())
					failing.add(job);
		}
		return failing;
	}

	/**
	 * Returns passing jobs. Passing depends on the context: if there is at
	 * least one failing job, then passing jobs also includes unstable ones. If
	 * there's no failing job, then passing will only include stable jobs.
	 * Unstable ones will be returned through {@link #getFailingJobs()}
	 * 
	 * @return passing jobs (including unstable if there are jobs in failure).
	 * @see #getFailingJobs()
	 */
	public TreeSet<IViewEntry> getPassingJobs() {
		computePassingAndFailingJobs();

<<<<<<< HEAD
=======
		if (!failing.isEmpty()) {
			TreeSet<IViewEntry> aggregate = new TreeSet<IViewEntry>(
					new EntryComparator());
			aggregate.addAll(unstable);
			aggregate.addAll(completelyPassing);
			return aggregate;
		}
>>>>>>> b763d183
		return completelyPassing;
	}

	/**
	 * Returns "failing" jobs. Depending on the context: failing will be jobs in
	 * "real" failure (i.e. "red") if there are indeed some jobs of this sort.
	 * If there aren't, then failing jobs will be unstable ones.
	 * 
	 * @return "failing" jobs (unstable ones if no failing job is currently
	 *         present).
	 * @see #getPassingJobs()
	 */
	public TreeSet<IViewEntry> getFailingJobs() {
		computePassingAndFailingJobs();

<<<<<<< HEAD
		return failing;
=======
		if (!failing.isEmpty()) {
			return failing;
		}
		return unstable;
>>>>>>> b763d183
	}

	/**
	 * Computes "completelyPassing" (meaning without including unstable jobs),
	 * unstable and failing jobs sets. If the calculation has already been made,
	 * this method does nothing.
	 */
	private void computePassingAndFailingJobs() {
		if (jobsHashCode == jobs.hashCode()) {
			return;
		}
		completelyPassing = new TreeSet<IViewEntry>(new EntryComparator());
		failing = new TreeSet<IViewEntry>(new EntryComparator());
		for (IViewEntry job : jobs) {
			if (job.getBroken() || job.getFailCount() > 0 || !job.getStable() || job.getQueued() || job.getBuilding()) {
				failing.add(job);
			} else {
				completelyPassing.add(job);
			}
		}
	}

	public TreeSet<IViewEntry> getUnclaimedJobs() {
		TreeSet<IViewEntry> unclaimed = new TreeSet<IViewEntry>(
				new EntryComparator());
		for (IViewEntry job : jobs) {
			if (((!job.getStable()) || job.getFailCount() > 0) && !job.isNotBuilt()) {
				if (!job.isCompletelyClaimed())
					unclaimed.add(job);
			}
		}
		return unclaimed;
	}

	public TreeSet<IViewEntry> getUnbuiltJobs() {
		TreeSet<IViewEntry> unbuilt = new TreeSet<IViewEntry>(
				new EntryComparator());
		for (IViewEntry job : jobs) {
			if (job.isNotBuilt()) {
				unbuilt.add(job);
			}
		}
		return unbuilt;
	}

	public TreeSet<IViewEntry> getJobs() {
		return jobs;
	}

	public String getName() {
		return name;
	}

	public void addBuild(IViewEntry entry) {
		Validate.notNull(entry);
		jobs.add(entry);
	}

	public String getStatus() {
		if (getStable()) {
			return "successful";
		}
		if (getUnclaimedJobs().isEmpty()) {
			return "claimed";
		}
		if (getBroken()) {
			return "failing";
		}
		return "unstable";
	}

	public String getBackgroundColor() {
		if (getBroken() || getFailCount() > 0) {
			if (getUnclaimedJobs().isEmpty()) {
				return "orange";
			} else {
				return "red";
			}
		}
		else {
			return "green";
		}
	}

	public Boolean getBroken() {
		boolean broken = false;
		for (IViewEntry job : jobs) {
			broken |= job.getBroken();
		}
		return broken;
	}
	public boolean isClaimed() {
		boolean claimed = false;
		for (IViewEntry job : jobs) {
			claimed|= job.isClaimed();
		}
		return claimed;
	}

	public Boolean getBuilding() {
		for (IViewEntry job : jobs) {
			if (job.getBuilding()) {
			    return true;
			}
		}
		return false;
	}

	public String getClaim() {
		StringBuilder claim = new StringBuilder();
		for (IViewEntry job : jobs) {
			if (job.isClaimed()) {
				claim.append(job.getName()).append(": ").append(job.getClaim()).append(";");
			}
		}
		return claim.toString();
	}

	public String getColor() {
		return "white";
	}

	public Collection<User> getCulprits() {
		Set<User> culprits = new HashSet<User>();
		for (IViewEntry job : getFailingJobs()) {
			culprits.addAll(job.getCulprits());
		}
		return culprits;
	}

    /*
	 * (non-Javadoc)
	 *
	 * @see hudson.model.IViewEntry#getCulprit()
	 */
    public String getCulprit() {
        Collection<User> culprits = getCulprits();
        Set<String> users = new HashSet<String>();
        if (culprits.isEmpty()) {
            return " - ";
        }
        for (User user : culprits) {
            users.add(user.getFullName());
        }
        return  StringUtils.join(users, ", ");
    }

    public String getGravatar() {
        return RadiatorUtil.getGravatar(getCulprits());
    }

	public String getDiff() {
		// TODO Auto-generated method stub
		return null;
	}

	public String getDiffColor() {
		// TODO Auto-generated method stub
		return null;
	}

	public int getFailCount() {
		int count = 0;
		for (IViewEntry job : jobs) {
			count += job.getFailCount();
		}
		return count;
	}

	public String getLastCompletedBuild() {
		throw new UnsupportedOperationException();
	}

	public String getLastStableBuild() {
		throw new UnsupportedOperationException();
	}

	public Boolean getQueued() {
		for (IViewEntry job : jobs) {
		    if (job.getQueued()) {
		        return true;
		    }
		}
		return false;
	}

	public boolean getStable() {
		boolean stable = true;
		for (IViewEntry job : jobs) {
			stable &= job.getStable();
		}
		return stable;
	}

	public int getSuccessCount() {
		int count = 0;
		for (IViewEntry job : jobs) {
			count += job.getSuccessCount();
		}
		return count;
	}

	public String getSuccessPercentage() {
		return Integer.toString(100 * getSuccessCount() / getTestCount());
	}

	public int getTestCount() {
		int count = 0;
		for (IViewEntry job : jobs) {
			count += job.getTestCount();
		}
		return count;
	}

	public String getUrl() {
		// TODO Auto-generated method stub
		return null;
	}

	public Result getLastFinishedResult() {
		// TODO Auto-generated method stub
		return null;
	}

	public boolean hasChildren() {
		return !jobs.isEmpty();
	}

	public String getTitle() {
		Collection<String> jobNames = new ArrayList<String>(jobs.size());
		for (IViewEntry job : jobs) {
			jobNames.add(job.getName());
		}
		return getName() + ": " + StringUtils.join(jobNames, ", ");
	}

	public boolean isCompletelyClaimed() {
		throw new UnsupportedOperationException();
	}

	public String getUnclaimedMatrixBuilds() {
		throw new UnsupportedOperationException();
	}

	public boolean isNotBuilt() {
		for (IViewEntry job : jobs) {
		    if (job.isNotBuilt()) {
		        return true;
		    }
		}
		return false;
	}
}<|MERGE_RESOLUTION|>--- conflicted
+++ resolved
@@ -64,16 +64,6 @@
 	public TreeSet<IViewEntry> getPassingJobs() {
 		computePassingAndFailingJobs();
 
-<<<<<<< HEAD
-=======
-		if (!failing.isEmpty()) {
-			TreeSet<IViewEntry> aggregate = new TreeSet<IViewEntry>(
-					new EntryComparator());
-			aggregate.addAll(unstable);
-			aggregate.addAll(completelyPassing);
-			return aggregate;
-		}
->>>>>>> b763d183
 		return completelyPassing;
 	}
 
@@ -89,14 +79,7 @@
 	public TreeSet<IViewEntry> getFailingJobs() {
 		computePassingAndFailingJobs();
 
-<<<<<<< HEAD
 		return failing;
-=======
-		if (!failing.isEmpty()) {
-			return failing;
-		}
-		return unstable;
->>>>>>> b763d183
 	}
 
 	/**
