--- conflicted
+++ resolved
@@ -51,7 +51,6 @@
 	<f:entry title="${%Use Dark Background?}" field="highVis" help="/plugin/radiatorviewplugin/help/highVis.html">
 		<f:checkbox name="highVis" checked="${it.highVis}" value="true" field="highVis" />
 	</f:entry>
-<<<<<<< HEAD
 	
 	<f:optionalBlock name="groupByRegex" title="${%Show as Projects?}"
                      checked="${it.groupByRegex}" help="/plugin/radiatorviewplugin/help/groupByPrefix.html">
@@ -59,13 +58,6 @@
         <f:textbox name="groupRegex" field="groupRegex" />
       </f:entry>
     </f:optionalBlock>
-=======
-
-
-	<f:entry title="${%Show as Projects?}" field="groupByPrefix" help="/plugin/radiatorviewplugin/help/groupByPrefix.html">
-		<f:checkbox name="groupByPrefix" checked="${it.groupByPrefix}" value="true" field="groupByPrefix" />
-	</f:entry>
->>>>>>> a62afdc6
 
 	<f:entry title="${%Show build stability?}" field="showBuildStability" help="/plugin/radiatorviewplugin/help/showbuildStability.html">
 		<f:checkbox name="showBuildStability" checked="${it.showBuildStability}" value="true" field="showBuildStability" />
