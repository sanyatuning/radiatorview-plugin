--- conflicted
+++ resolved
@@ -3,212 +3,9 @@
 	xmlns:i="jelly:fmt">
 	<meta name="apple-mobile-web-app-capable" content="yes" />
 	<meta http-equiv="refresh" content="${from.refresh}" />
-<<<<<<< HEAD
 
 	<st:include page="css.jelly" />
 
-=======
-	<style type="text/css">
-		#header{
-		display:none;
-		}
-		#side-panel{
-		display:none;
-		}
-		#view-message{
-		display:none;
-		}
-		
-		#radiatorconfig
-		{
-		position:fixed;
-		right:0; top:0;
-		z-index:65535;
-		}
-
-		ul.config li.config
-		{
-		display: block;
-		width: auto;
-		height: 16px;
-		overflow: hidden;
-		}
-
-		ul.config
-		li.config:hover {
-		height: auto;
-		width: 150px;
-		overflow: visible;
-		background-color:#ddd;
-		-webkit-border-bottom-left-radius: 10px;
-		-moz-border-radius-bottomleft: 10px;
-		border-bottom-left-radius: 10px;
-		border: solid black 1px;
-		padding-left:10px;
-		padding-bottom:10px;
-		}
-
-		.building
-		{
-		opacity:
-		0.6; -moz-opacity:0.6; -webkit-opacity:0.6;
-		filter:alpha(opacity=60);
-		}
-
-		ul.menu li.menu
-		{
-		display: block;
-		width: auto;
-		height: 40px;
-		overflow: hidden;
-		}
-
-		ul.menu
-		li.menu:hover {
-		height: 90%;
-		width: auto;
-		overflow: auto;
-		background-color:#ddd;
-
-		background: rgb(240, 240, 240) transparent;
-		background: rgba(240, 240, 240, 0.6);
-		/* For IE 5.5 - 7*/
-		filter:progid:DXImageTransform.Microsoft.gradient(startColorstr=#dddddd00,
-		endColorstr=#dddddd00);
-		/* For IE 8*/
-		-ms-filter:
-		"progid:DXImageTransform.Microsoft.gradient(startColorstr=#dddddd00,
-		endColorstr=#dddddd00)";
-
-
-		-webkit-border-radius: 10px;
-		-moz-border-radius: 10px;
-		border-radius: 10px;
-		border: solid black
-		1px;
-		padding-right:10px;
-		padding-bottom:10px;
-		}
-
-		a.nolink {
-		text-decoration: none;
-		}
-
-		a:hover {
-		position: relative;
-		}
-
-		a span {
-		display: none;
-		}
-
-		a:hover span {
-		display: block;
-		position: absolute; top: 10px; left: 0;
-		/* formatting only styles */
-		padding: 5px; margin: 10px; z-index: 100;
-		background: #f0f0f0; border: 1px dotted #c0c0c0;
-		opacity: 0.9;
-		/* end formatting */
-		}
-
-		.job {
-		-webkit-box-shadow:inset 0 0 10px #000000;
-		box-shadow:inset 0 0 10px #000000;
-		position:		absolute;
-		overflow: hidden;
-		-moz-border-radius: 10px;
-		-webkit-border-radius: 10px;
-		-border-radius: 10px;
-		}
-
-		.jobtitle {
-		font-weight:bold; text-shadow: 1px 1px 1px #000;
-		}
-
-		.failing {
-		background-image: -webkit-gradient(
-		linear,
-		left bottom,
-		left top,
-		color-stop(0.19, rgb(193,63,63)),
-		color-stop(0.6, rgb(235,26,36))
-		);
-		background-image: -moz-linear-gradient(
-		center bottom,
-		rgb(193,63,63) 19%,
-		rgb(235,26,36) 60%
-		);
-		}
-
-		.successful {
-		background-image: -webkit-gradient(
-		linear,
-		left bottom,
-		left top,
-		color-stop(0.05, rgb(64,122,75)),
-		color-stop(0.53, rgb(0,138,44))
-		);
-		background-image: -moz-linear-gradient(
-		center bottom,
-		rgb(64,122,75) 5%,
-		rgb(0,138,44) 53%
-		);
-		}
-
-		.claimed {
-		background-image: -webkit-gradient(
-		linear,
-		left bottom,
-		left top,
-		color-stop(0.25, rgb(196,172,53)),
-		color-stop(0.82, rgb(240,172,0))
-		);
-		background-image: -moz-linear-gradient(
-		center bottom,
-		rgb(196,172,53) 25%,
-		rgb(240,172,0) 82%
-		);
-		}
-
-		.unstable {
-		background-image: -webkit-gradient(
-		linear,
-		left bottom,
-		left top,
-		color-stop(0.6, rgb(224,224,0)),
-		color-stop(0.9, yellow)
-		);
-		background-image: -moz-linear-gradient(
-		center bottom,
-		rgb(224,224,0) 60%,
-		yellow 90%
-		);
-		}
-		
-		.dashboard {
-		position: absolute;
-		overflow: hidden;
-		left: 0px;
-		right: 0px;
-		bottom: 0px;
-		z-index: 65530;
-		width: 99vw !important;
-		height: calc(99vh - 2em) !important;
-		}
-
-		#caption {
-		position: absolute;
-		top: 0px;
-		left: 0px;
-		right: 0px;
-		font-weight: bold;
-		text-align: center;
-		text-shadow: 2px 2px 5px #909090;
-		}
-		
-	</style>
->>>>>>> f3bb1368
 	<j:choose>
 		<j:when test="${empty(items)}">
 			<st:include page="noJob.jelly" />
