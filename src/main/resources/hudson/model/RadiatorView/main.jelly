<?jelly escape-by-default='true'?>
<j:jelly xmlns:j="jelly:core" xmlns:st="jelly:stapler" xmlns:d="jelly:define"
	xmlns:l="/lib/layout" xmlns:t="/lib/hudson" xmlns:f="/lib/form"
	xmlns:i="jelly:fmt">
	<meta name="apple-mobile-web-app-capable" content="yes" />
	<meta http-equiv="refresh" content="${from.refresh}" />

<<<<<<< HEAD
	<st:include page="css.jelly" />
=======
		a {
			text-decoration: none !important;
		}

		#radiatorconfig
		{
		position:fixed;
		right:0; top:0;
		z-index:65535;
		}
>>>>>>> b763d183

	<j:choose>
		<j:when test="${empty(items)}">
			<st:include page="noJob.jelly" />
		</j:when>
		<j:otherwise>
			<t:setIconSize />

			<!-- config option: dark or light backgrounds. -->
			<j:choose>
				<j:when test="${from.getHighVis()}">
					<j:set var="dashStyle" value="background-color: black;" />
					<j:set var="captionStyle" value="background-color: black; color: white;" />
				</j:when>
				<j:otherwise>
					<j:set var="dashStyle" value="background-color: white; background-image: url(${rootURL}/static/0360aadc/images/jenkins.png);
							background-repeat: no-repeat; background-position: left bottom;" />
					<j:set var="captionStyle" value="background-color: white; color: #c0c0c0;" />
				</j:otherwise>
			</j:choose>

			<j:if test="${from.getShowBuildStability()}">
				<j:set var="showBuildStability" value="true" />
			</j:if>


			<j:choose>
				<j:when test="${empty from.getCaptionSize()}">
					<j:set var="captionSize" value="36" />
				</j:when>
				<j:otherwise>
					<j:set var="captionSize" value="${from.getCaptionSize()}" />
				</j:otherwise>
			</j:choose>

			<j:choose>
				<j:when test="${empty from.getCaptionText()}">
					<j:set var="captionPosition" value="font-size: 0px;" />
					<j:set var="dashPosition" value="top: 0px;" />
				</j:when>
				<j:otherwise>
					<j:set var="captionPosition" value="height: ${captionSize + captionSize / 3}pt; font-size: ${captionSize}pt;" />
					<j:set var="dashPosition" value="top: ${captionSize + captionSize / 3}pt;" />
				</j:otherwise>
			</j:choose>

			<div id="caption" style="${captionPosition} ${captionStyle}">${from.getCaptionText()}</div>

			<div id="radiatorconfig">
				<ul class="config" style="margin:0; padding:0;">
					<li class="config">
						<p align="right" style="margin:0; padding:0;">
							<img src="${rootURL}/images/16x16/help.png" />
						</p>
						<h2>Radiator View</h2>
						<ul>
							<li>
								<a href="configure">Configure View</a>
							</li>
							<li>
								<a href="delete">Delete View</a>
							</li>
							<li>
								<a href="../../">Jenkins Home</a>
							</li>
							<li>
								<a href="https://wiki.jenkins-ci.org/display/JENKINS/Radiator+View+Plugin">About</a>
							</li>
						</ul>
					</li>
				</ul>
			</div>

			<!-- outer div to hide everything in the normal layout. -->
			<div class="dashboard" style="${dashPosition} ${dashStyle}">

				<j:choose>
					<j:when test="${from.getGroupByRegex()}">
						<j:invoke var="projects" on="${from}" method="getContentsByPrefix" />
						<st:include page="projects.jelly" />
					</j:when>
					<j:otherwise>
						<j:invoke var="contents" on="${from}" method="getContents" />
						<st:include page="jobs.jelly" />
					</j:otherwise>
				</j:choose>

			</div>
		</j:otherwise>
	</j:choose>
</j:jelly><|MERGE_RESOLUTION|>--- conflicted
+++ resolved
@@ -5,20 +5,11 @@
 	<meta name="apple-mobile-web-app-capable" content="yes" />
 	<meta http-equiv="refresh" content="${from.refresh}" />
 
-<<<<<<< HEAD
-	<st:include page="css.jelly" />
-=======
 		a {
 			text-decoration: none !important;
 		}
 
-		#radiatorconfig
-		{
-		position:fixed;
-		right:0; top:0;
-		z-index:65535;
-		}
->>>>>>> b763d183
+	<st:include page="css.jelly" />
 
 	<j:choose>
 		<j:when test="${empty(items)}">
